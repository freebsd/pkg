/*-
 * Copyright (c) 2011-2016 Baptiste Daroussin <bapt@FreeBSD.org>
 * Copyright (c) 2011-2012 Julien Laffaye <jlaffaye@FreeBSD.org>
 * Copyright (c) 2012 Bryan Drewery <bryan@shatow.net>
 * Copyright (c) 2013 Matthew Seaman <matthew@FreeBSD.org>
 * Copyright (c) 2017 Vsevolod Stakhov <vsevolod@FreeBSD.org>
 * All rights reserved.
 *
 * Redistribution and use in source and binary forms, with or without
 * modification, are permitted provided that the following conditions
 * are met:
 * 1. Redistributions of source code must retain the above copyright
 *    notice, this list of conditions and the following disclaimer
 *    in this position and unchanged.
 * 2. Redistributions in binary form must reproduce the above copyright
 *    notice, this list of conditions and the following disclaimer in the
 *    documentation and/or other materials provided with the distribution.
 *
 * THIS SOFTWARE IS PROVIDED BY THE AUTHOR(S) ``AS IS'' AND ANY EXPRESS OR
 * IMPLIED WARRANTIES, INCLUDING, BUT NOT LIMITED TO, THE IMPLIED WARRANTIES
 * OF MERCHANTABILITY AND FITNESS FOR A PARTICULAR PURPOSE ARE DISCLAIMED.
 * IN NO EVENT SHALL THE AUTHOR(S) BE LIABLE FOR ANY DIRECT, INDIRECT,
 * INCIDENTAL, SPECIAL, EXEMPLARY, OR CONSEQUENTIAL DAMAGES (INCLUDING, BUT
 * NOT LIMITED TO, PROCUREMENT OF SUBSTITUTE GOODS OR SERVICES; LOSS OF USE,
 * DATA, OR PROFITS; OR BUSINESS INTERRUPTION) HOWEVER CAUSED AND ON ANY
 * THEORY OF LIABILITY, WHETHER IN CONTRACT, STRICT LIABILITY, OR TORT
 * (INCLUDING NEGLIGENCE OR OTHERWISE) ARISING IN ANY WAY OUT OF THE USE OF
 * THIS SOFTWARE, EVEN IF ADVISED OF THE POSSIBILITY OF SUCH DAMAGE.
 */

#include <archive.h>
#include <archive_entry.h>
#include <assert.h>
#include <errno.h>
#include <fcntl.h>
#include <string.h>

#include "pkg.h"
#include "private/event.h"
#include "private/pkg.h"
#include "private/pkgdb.h"
#include "private/utils.h"

int
pkg_new(struct pkg **pkg, pkg_t type)
{
	*pkg = xcalloc(1, sizeof(struct pkg));
	(*pkg)->type = type;
	(*pkg)->rootfd = -1;

	return (EPKG_OK);
}

static void
pkg_message_free(struct pkg_message *m)
{
	free(m->str);
	free(m->maximum_version);
	free(m->minimum_version);
	free(m);
}

void
pkg_free(struct pkg *pkg)
{
	if (pkg == NULL)
		return;

	free(pkg->name);
	free(pkg->origin);
	free(pkg->old_version);
	free(pkg->maintainer);
	free(pkg->www);
	free(pkg->arch);
	free(pkg->abi);
	free(pkg->uid);
	free(pkg->digest);
	free(pkg->old_digest);
	free(pkg->prefix);
	free(pkg->comment);
	free(pkg->desc);
	free(pkg->sum);
	free(pkg->repopath);
	free(pkg->repourl);
	free(pkg->reason);
	free(pkg->dep_formula);

	for (int i = 0; i < PKG_NUM_SCRIPTS; i++)
		if (pkg->scripts[i])
			utstring_free(pkg->scripts[i]);

	pkg_list_free(pkg, PKG_DEPS);
	pkg_list_free(pkg, PKG_RDEPS);
	pkg_list_free(pkg, PKG_FILES);
	pkg_list_free(pkg, PKG_DIRS);
	pkg_list_free(pkg, PKG_OPTIONS);
	pkg_list_free(pkg, PKG_USERS);
	pkg_list_free(pkg, PKG_GROUPS);
	pkg_list_free(pkg, PKG_SHLIBS_REQUIRED);
	pkg_list_free(pkg, PKG_SHLIBS_PROVIDED);
	pkg_list_free(pkg, PKG_PROVIDES);
	pkg_list_free(pkg, PKG_REQUIRES);
	pkg_list_free(pkg, PKG_CATEGORIES);
	pkg_list_free(pkg, PKG_LICENSES);

	DL_FREE(pkg->message, pkg_message_free);
	DL_FREE(pkg->annotations, pkg_kv_free);

	if (pkg->rootfd != -1)
		close(pkg->rootfd);

	free(pkg);
}

pkg_t
pkg_type(const struct pkg * restrict pkg)
{
	assert(pkg != NULL);

	return (pkg->type);
}

int
pkg_is_valid(const struct pkg * restrict pkg)
{
	if (pkg == NULL) {
		pkg_emit_error("Invalid package: not allocated");
		return (EPKG_FATAL);
	}

	if (pkg->origin == NULL) {
		pkg_emit_error("Invalid package: object has missing property origin");
		return (EPKG_FATAL);
	}

	if (pkg->name == NULL) {
		pkg_emit_error("Invalid package: object has missing property name");
		return (EPKG_FATAL);
	}

	if (pkg->comment == NULL) {
		pkg_emit_error("Invalid package: object has missing property comment");
		return (EPKG_FATAL);
	}

	if (pkg->version == NULL) {
		pkg_emit_error("Invalid package: object has missing property version");
		return (EPKG_FATAL);
	}

	if (pkg->desc == NULL) {
		pkg_emit_error("Invalid package: object has missing property desc");
		return (EPKG_FATAL);
	}

	if (pkg->maintainer == NULL) {
		pkg_emit_error("Invalid package: object has missing property maintainer");
		return (EPKG_FATAL);
	}

	if (pkg->www == NULL) {
		pkg_emit_error("Invalid package: object has missing property www");
		return (EPKG_FATAL);
	}

	if (pkg->prefix == NULL) {
		pkg_emit_error("Invalid package: object has missing property prefix");
		return (EPKG_FATAL);
	}

	return (EPKG_OK);
}

static int
pkg_vget(const struct pkg * restrict pkg, va_list ap)
{
	int attr;

	while ((attr = va_arg(ap, int)) > 0) {

		if (attr >= PKG_NUM_FIELDS || attr <= 0) {
			pkg_emit_error("Bad argument on pkg_get %d", attr);
			return (EPKG_FATAL);
		}

		switch (attr) {
		case PKG_ORIGIN:
			*va_arg(ap, const char **) = pkg->origin;
			break;
		case PKG_NAME:
			*va_arg(ap, const char **) = pkg->name;
			break;
		case PKG_VERSION:
			*va_arg(ap, const char **) = pkg->version;
			break;
		case PKG_COMMENT:
			*va_arg(ap, const char **) = pkg->comment;
			break;
		case PKG_DESC:
			*va_arg(ap, const char **) = pkg->desc;
			break;
		case PKG_MTREE:
			*va_arg(ap, const char **) = NULL;
			break;
		case PKG_MESSAGE:
			*va_arg(ap, const char **) = pkg->message ? pkg->message->str : NULL;
			break;
		case PKG_ARCH:
			*va_arg(ap, const char **) = pkg->arch;
			break;
		case PKG_ABI:
			*va_arg(ap, const char **) = pkg->abi;
			break;
		case PKG_WWW:
			*va_arg(ap, const char **) = pkg->www;
			break;
		case PKG_MAINTAINER:
			*va_arg(ap, const char **) = pkg->maintainer;
			break;
		case PKG_PREFIX:
			*va_arg(ap, const char **) = pkg->prefix;
			break;
		case PKG_REPOPATH:
			*va_arg(ap, const char **) = pkg->repopath;
			break;
		case PKG_CKSUM:
			*va_arg(ap, const char **) = pkg->sum;
			break;
		case PKG_OLD_VERSION:
			*va_arg(ap, const char **) = pkg->old_version;
			break;
		case PKG_REPONAME:
			*va_arg(ap, const char **) = pkg->reponame;
			break;
		case PKG_REPOURL:
			*va_arg(ap, const char **) = pkg->repourl;
			break;
		case PKG_DIGEST:
			*va_arg(ap, const char **) = pkg->digest;
			break;
		case PKG_REASON:
			*va_arg(ap, const char **) = pkg->reason;
			break;
		case PKG_FLATSIZE:
			*va_arg(ap, int64_t *) = pkg->flatsize;
			break;
		case PKG_OLD_FLATSIZE:
			*va_arg(ap, int64_t *) = pkg->old_flatsize;
			break;
		case PKG_PKGSIZE:
			*va_arg(ap, int64_t *) = pkg->pkgsize;
			break;
		case PKG_LICENSE_LOGIC:
			*va_arg(ap, lic_t *) = pkg->licenselogic;
			break;
		case PKG_AUTOMATIC:
			*va_arg(ap, bool *) = pkg->automatic;
			break;
		case PKG_LOCKED:
			*va_arg(ap, bool *) = pkg->locked;
			break;
		case PKG_ROWID:
			*va_arg(ap, int64_t *) = pkg->id;
			break;
		case PKG_TIME:
			*va_arg(ap, int64_t *) = pkg->timestamp;
			break;
		case PKG_ANNOTATIONS:
			*va_arg(ap, const struct pkg_kv **) = pkg->annotations;
			break;
		case PKG_UNIQUEID:
			*va_arg(ap, const char **) = pkg->uid;
			break;
		case PKG_OLD_DIGEST:
			*va_arg(ap, const char **) = pkg->old_digest;
			break;
		case PKG_DEP_FORMULA:
			*va_arg(ap, const char **) = pkg->dep_formula;
			break;
		case PKG_VITAL:
			*va_arg(ap, bool *) = pkg->vital;
			break;
		}
	}

	return (EPKG_OK);
}

int
pkg_get2(const struct pkg * restrict pkg, ...)
{
	int ret = EPKG_OK;
	va_list ap;

	assert(pkg != NULL);

	va_start(ap, pkg);
	ret = pkg_vget(pkg, ap);
	va_end(ap);

	return (ret);
}

static int
pkg_vset(struct pkg *pkg, va_list ap)
{
	int attr;
	const char *buf;
	ucl_object_t *obj;
	struct pkg_message *msg;

	while ((attr = va_arg(ap, int)) > 0) {
		if (attr >= PKG_NUM_FIELDS || attr <= 0) {
			pkg_emit_error("Bad argument on pkg_set %d", attr);
			return (EPKG_FATAL);
		}

		switch (attr) {
		case PKG_NAME:
			free(pkg->name);
			pkg->name = xstrdup(va_arg(ap, const char *));
			free(pkg->uid);
			pkg->uid = xstrdup(pkg->name);
			break;
		case PKG_ORIGIN:
			free(pkg->origin);
			pkg->origin = xstrdup(va_arg(ap, const char *));
			break;
		case PKG_VERSION:
			free(pkg->version);
			pkg->version = xstrdup(va_arg(ap, const char *));
			break;
		case PKG_COMMENT:
			free(pkg->comment);
			pkg->comment = xstrdup(va_arg(ap, const char *));
			break;
		case PKG_DESC:
			free(pkg->desc);
			pkg->desc = xstrdup(va_arg(ap, const char *));
			break;
		case PKG_MTREE:
			(void)va_arg(ap, const char *);
			break;
		case PKG_MESSAGE:
			LL_FOREACH(pkg->message, msg) {
				pkg_message_free(msg);
			}
			buf = va_arg(ap, const char *);
			if (*buf == '[') {
				pkg_message_from_str(pkg, buf, strlen(buf));
			} else {
				obj = ucl_object_fromstring_common(buf, strlen(buf),
				    UCL_STRING_RAW|UCL_STRING_TRIM);
				pkg_message_from_ucl(pkg, obj);
				ucl_object_unref(obj);
			}
			break;
		case PKG_ARCH:
			free(pkg->arch);
			pkg->arch = xstrdup(va_arg(ap, const char *));
			break;
		case PKG_ABI:
			free(pkg->abi);
			pkg->abi = xstrdup(va_arg(ap, const char *));
			break;
		case PKG_MAINTAINER:
			free(pkg->maintainer);
			pkg->maintainer = xstrdup(va_arg(ap, const char *));
			break;
		case PKG_WWW:
			free(pkg->www);
			pkg->www = xstrdup(va_arg(ap, const char *));
			break;
		case PKG_PREFIX:
			free(pkg->prefix);
			pkg->prefix = xstrdup(va_arg(ap, const char *));
			break;
		case PKG_REPOPATH:
			free(pkg->repopath);
			pkg->repopath = xstrdup(va_arg(ap, const char *));
			break;
		case PKG_CKSUM:
			free(pkg->sum);
			pkg->sum = xstrdup(va_arg(ap, const char *));
			break;
		case PKG_OLD_VERSION:
			free(pkg->old_version);
			pkg->old_version = xstrdup(va_arg(ap, const char *));
			break;
		case PKG_REPONAME:
			free(pkg->reponame);
			pkg->reponame = xstrdup(va_arg(ap, const char *));
			break;
		case PKG_REPOURL:
			free(pkg->repourl);
			pkg->repourl = xstrdup(va_arg(ap, const char *));
			break;
		case PKG_DIGEST:
			free(pkg->digest);
			pkg->digest = xstrdup(va_arg(ap, const char *));
			break;
		case PKG_REASON:
			free(pkg->reason);
			pkg->reason = xstrdup(va_arg(ap, const char *));
			break;
		case PKG_FLATSIZE:
			pkg->flatsize = va_arg(ap, int64_t);
			break;
		case PKG_OLD_FLATSIZE:
			pkg->old_flatsize = va_arg(ap, int64_t);
			break;
		case PKG_PKGSIZE:
			pkg->pkgsize = va_arg(ap, int64_t);
			break;
		case PKG_LICENSE_LOGIC:
			pkg->licenselogic = (lic_t)va_arg(ap, int);
			break;
		case PKG_AUTOMATIC:
			pkg->automatic = (bool)va_arg(ap, int);
			break;
		case PKG_ROWID:
			pkg->id = va_arg(ap, int64_t);
			break;
		case PKG_LOCKED:
			pkg->locked = (bool)va_arg(ap, int);
			break;
		case PKG_TIME:
			pkg->timestamp = va_arg(ap, int64_t);
			break;
		case PKG_DEP_FORMULA:
			free(pkg->dep_formula);
			pkg->dep_formula = xstrdup(va_arg(ap, const char *));
			break;
		case PKG_VITAL:
			pkg->vital = (bool)va_arg(ap, int);
			break;
		}
	}

	return (EPKG_OK);
}

int
pkg_set2(struct pkg *pkg, ...)
{
	int ret = EPKG_OK;
	va_list ap;

	assert(pkg != NULL);

	va_start(ap, pkg);
	ret = pkg_vset(pkg, ap);
	va_end(ap);

	return (ret);
}

int
pkg_set_from_fileat(int fd, struct pkg *pkg, pkg_attr attr, const char *path,
    bool trimcr)
{
	char *buf = NULL;
	char *cp;
	off_t size = 0;
	int ret = EPKG_OK;

	assert(pkg != NULL);
	assert(path != NULL);

	if ((ret = file_to_bufferat(fd, path, &buf, &size)) !=  EPKG_OK)
		return (ret);

	if (trimcr) {
		cp = buf + strlen(buf) - 1;
		while (cp > buf && *cp == '\n') {
			*cp = 0;
			cp--;
		}
	}

	ret = pkg_set(pkg, attr, buf);

	free(buf);

	return (ret);
}

int
pkg_set_from_file(struct pkg *pkg, pkg_attr attr, const char *path, bool trimcr)
{
	char *buf = NULL;
	char *cp;
	off_t size = 0;
	int ret = EPKG_OK;

	assert(pkg != NULL);
	assert(path != NULL);

	if ((ret = file_to_buffer(path, &buf, &size)) !=  EPKG_OK)
		return (ret);

	if (trimcr) {
		cp = buf + strlen(buf) - 1;
		while (cp > buf && *cp == '\n') {
			*cp = 0;
			cp--;
		}
	}

	ret = pkg_set(pkg, attr, buf);

	free(buf);

	return (ret);
}

#define pkg_each(name, type, field)		\
int						\
pkg_##name(const struct pkg *p, type **t) {	\
	assert(p != NULL);			\
	if ((*t) == NULL)			\
		(*t) = p->field;		\
	else					\
		(*t) = (*t)->next;		\
	if ((*t) == NULL)			\
		return (EPKG_END);		\
	return (EPKG_OK);			\
}

pkg_each(dirs, struct pkg_dir, dirs);
pkg_each(files, struct pkg_file, files);
pkg_each(deps, struct pkg_dep, depends);
pkg_each(rdeps, struct pkg_dep, rdepends);
pkg_each(options, struct pkg_option, options);
pkg_each(conflicts, struct pkg_conflict, conflicts);

#define pkg_each_hash(name, htype, type, attrib)	\
int							\
pkg_##name(const struct pkg *pkg, type **c) {		\
	assert(pkg != NULL);				\
	kh_next(htype, pkg->name, (*c), attrib);	\
}
pkg_each_hash(config_files, pkg_config_files, struct pkg_config_file, path);

#define pkg_each_strings(name)			\
int						\
pkg_##name(const struct pkg *pkg, char **c) {	\
	assert(pkg != NULL);			\
	kh_string_next(pkg->name, (*c));	\
}

pkg_each_strings(categories);
pkg_each_strings(licenses);
pkg_each_strings(requires);
pkg_each_strings(provides);
pkg_each_strings(shlibs_required);
pkg_each_strings(shlibs_provided);
pkg_each_strings(users);
pkg_each_strings(groups);

int
pkg_adduser(struct pkg *pkg, const char *name)
{
	char *storename;

	assert(pkg != NULL);
	assert(name != NULL && name[0] != '\0');

	if (kh_contains(strings, pkg->users, name)) {
		if (ctx.developer_mode) {
			pkg_emit_error("duplicate user listing: %s, fatal (developer mode)", name);
			return (EPKG_FATAL);
		} else {
			pkg_emit_error("duplicate user listing: %s, ignoring", name);
			return (EPKG_OK);
		}
	}

	storename = xstrdup(name);
	kh_add(strings, pkg->users, storename, storename, free);

	return (EPKG_OK);
}

int
pkg_addgroup(struct pkg *pkg, const char *name)
{
	char *storename;

	assert(pkg != NULL);
	assert(name != NULL && name[0] != '\0');

	if (kh_contains(strings, pkg->groups, name)) {
		if (ctx.developer_mode) {
			pkg_emit_error("duplicate group listing: %s, fatal (developer mode)", name);
			return (EPKG_FATAL);
		} else {
			pkg_emit_error("duplicate group listing: %s, ignoring", name);
			return (EPKG_OK);
		}
	}

	storename = xstrdup(name);
	kh_add(strings, pkg->groups, storename, storename, free);

	return (EPKG_OK);
}

int
pkg_adddep(struct pkg *pkg, const char *name, const char *origin, const char *version, bool locked)
{
	if (pkg_adddep_chain(NULL, pkg, name, origin, version, locked) == NULL) {
		return (EPKG_FATAL);
	}

	return (EPKG_OK);
}

struct pkg_dep *
pkg_adddep_chain(struct pkg_dep *chain,
		struct pkg *pkg,
		const char *name,
		const char *origin,
		const char *version, bool locked)
{
	struct pkg_dep *d = NULL;

	assert(pkg != NULL);
	assert(name != NULL && name[0] != '\0');
	assert(origin != NULL && origin[0] != '\0');

	pkg_debug(3, "Pkg: add a new dependency origin: %s, name: %s", origin, name);
	if (kh_contains(pkg_deps, pkg->depshash, name)) {
<<<<<<< HEAD
		if (developer_mode) {
			pkg_emit_error("%s: duplicate dependency listing: %s, fatal (developer mode)",
			    pkg->name, name);
			return (NULL);
		} else {
			pkg_emit_error("%s-%s: duplicate dependency listing: %s, ignoring",
			    pkg->name, pkg->version, name);
			return (NULL);
		}
=======
		pkg_emit_error("%s: duplicate dependency listing: %s",
		    pkg->name, name);
		return (NULL);
>>>>>>> 59ee42fc
	}

	d = xcalloc(1, sizeof(*d));
	d->origin = xstrdup(origin);
	d->name = xstrdup(name);
	if (version != NULL && version[0] != '\0')
		d->version = xstrdup(version);
	d->uid = xstrdup(name);
	d->locked = locked;

	kh_add(pkg_deps, pkg->depshash, d, d->name, pkg_dep_free);

	if (chain == NULL) {
		DL_APPEND(pkg->depends, d);
		chain = pkg->depends;
	}
	else {
		DL_APPEND2(chain, d, alt_prev, alt_next);
	}

	return (chain);
}

int
pkg_addrdep(struct pkg *pkg, const char *name, const char *origin, const char *version, bool locked)
{
	struct pkg_dep *d;

	assert(pkg != NULL);
	assert(name != NULL && name[0] != '\0');
	assert(origin != NULL && origin[0] != '\0');

	pkg_debug(3, "Pkg: add a new reverse dependency origin: %s, name: %s", origin, name);

	d = xcalloc(1, sizeof(*d));
	d->origin = xstrdup(origin);
	d->name = xstrdup(name);
	if (version != NULL && version[0] != '\0')
		d->version = xstrdup(version);
	d->uid = xstrdup(name);
	d->locked = locked;

	kh_add(pkg_deps, pkg->rdepshash, d, d->name, pkg_dep_free);
	LL_PREPEND(pkg->rdepends, d);

	return (EPKG_OK);
}

int
pkg_addfile(struct pkg *pkg, const char *path, const char *sum, bool check_duplicates)
{
	return (pkg_addfile_attr(pkg, path, sum, NULL, NULL, 0, 0, check_duplicates));
}

int
pkg_addfile_attr(struct pkg *pkg, const char *path, const char *sum,
    const char *uname, const char *gname, mode_t perm, u_long fflags,
    bool check_duplicates)
{
	struct pkg_file *f = NULL;
	char abspath[MAXPATHLEN];

	assert(pkg != NULL);
	assert(path != NULL && path[0] != '\0');

	path = pkg_absolutepath(path, abspath, sizeof(abspath), false);
	pkg_debug(3, "Pkg: add new file '%s'", path);

	if (check_duplicates && kh_contains(pkg_files, pkg->filehash, path)) {
		if (ctx.developer_mode) {
			pkg_emit_error("duplicate file listing: %s, fatal (developer mode)", path);
			return (EPKG_FATAL);
		} else {
			pkg_emit_error("duplicate file listing: %s, ignoring", path);
			return (EPKG_OK);
		}
	}

	f = xcalloc(1, sizeof(*f));
	strlcpy(f->path, path, sizeof(f->path));

	if (sum != NULL)
		f->sum = xstrdup(sum);

	if (uname != NULL)
		strlcpy(f->uname, uname, sizeof(f->uname));

	if (gname != NULL)
		strlcpy(f->gname, gname, sizeof(f->gname));

	if (perm != 0)
		f->perm = perm;

	if (fflags != 0)
		f->fflags = fflags;

	kh_safe_add(pkg_files, pkg->filehash, f, f->path);
	DL_APPEND(pkg->files, f);

	return (EPKG_OK);
}

int
pkg_addconfig_file(struct pkg *pkg, const char *path, const char *content)
{
	struct pkg_config_file *f = NULL;
	char abspath[MAXPATHLEN];

	path = pkg_absolutepath(path, abspath, sizeof(abspath), false);
	pkg_debug(3, "Pkg: add new config file '%s'", path);

	if (kh_contains(pkg_config_files, pkg->config_files, path)) {
		if (ctx.developer_mode) {
			pkg_emit_error("duplicate file listing: %s, fatal (developer mode)", path);
			return (EPKG_FATAL);
		} else {
			pkg_emit_error("duplicate file listing: %s, ignoring", path);
		}
	}
	f = xcalloc(1, sizeof(*f));
	strlcpy(f->path, path, sizeof(f->path));

	if (content != NULL)
		f->content = xstrdup(content);

	kh_add(pkg_config_files, pkg->config_files, f, f->path, pkg_config_file_free);

	return (EPKG_OK);
}

int
pkg_addstring(kh_strings_t **list, const char *val, const char *title)
{
	char *store;

	assert(val != NULL);
	assert(title != NULL);

	if (kh_contains(strings, *list, val)) {
		if (ctx.developer_mode) {
			pkg_emit_error("duplicate %s listing: %s, fatal"
			    " (developer mode)", title, val);
			return (EPKG_FATAL);
		} else {
			pkg_emit_error("duplicate %s listing: %s, "
			    "ignoring", title, val);
			return (EPKG_OK);
		}
	}

	store = xstrdup(val);
	kh_add(strings, *list, store, store, free);

	return (EPKG_OK);
}

int
pkg_adddir(struct pkg *pkg, const char *path, bool check_duplicates)
{
	return(pkg_adddir_attr(pkg, path, NULL, NULL, 0, 0, check_duplicates));
}

int
pkg_adddir_attr(struct pkg *pkg, const char *path, const char *uname,
    const char *gname, mode_t perm, u_long fflags, bool check_duplicates)
{
	struct pkg_dir *d = NULL;
	char abspath[MAXPATHLEN];

	assert(pkg != NULL);
	assert(path != NULL && path[0] != '\0');

	if (strcmp(path, "/") == 0) {
		pkg_emit_error("skipping useless directory: '%s'\n", path);
		return (EPKG_OK);
	}
	path = pkg_absolutepath(path, abspath, sizeof(abspath), false);
	pkg_debug(3, "Pkg: add new directory '%s'", path);
	if (check_duplicates && kh_contains(pkg_dirs, pkg->dirhash, path)) {
		if (ctx.developer_mode) {
			pkg_emit_error("duplicate directory listing: %s, fatal (developer mode)", path);
			return (EPKG_FATAL);
		} else {
			pkg_emit_error("duplicate directory listing: %s, ignoring", path);
			return (EPKG_OK);
		}
	}

	d = xcalloc(1, sizeof(*d));
	strlcpy(d->path, path, sizeof(d->path));

	if (uname != NULL)
		strlcpy(d->uname, uname, sizeof(d->uname));

	if (gname != NULL)
		strlcpy(d->gname, gname, sizeof(d->gname));

	if (perm != 0)
		d->perm = perm;

	if (fflags != 0)
		d->fflags = fflags;

	kh_safe_add(pkg_dirs, pkg->dirhash, d, d->path);
	DL_APPEND(pkg->dirs, d);

	return (EPKG_OK);
}

int
pkg_addscript(struct pkg *pkg, const char *data, pkg_script type)
{

	assert(pkg != NULL);
	utstring_renew(pkg->scripts[type]);
	utstring_printf(pkg->scripts[type], "%s", data);

	return (EPKG_OK);
}

int
pkg_addscript_fileat(int fd, struct pkg *pkg, const char *filename)
{
	char *data;
	pkg_script type;
	int ret = EPKG_OK;
	off_t sz = 0;

	assert(pkg != NULL);
	assert(filename != NULL);

	pkg_debug(1, "Adding script from: '%s'", filename);

	if ((ret = file_to_bufferat(fd, filename, &data, &sz)) != EPKG_OK)
		return (ret);

	if (strcmp(filename, "pkg-pre-install") == 0 ||
			strcmp(filename, "+PRE_INSTALL") == 0) {
		type = PKG_SCRIPT_PRE_INSTALL;
	} else if (strcmp(filename, "pkg-post-install") == 0 ||
			strcmp(filename, "+POST_INSTALL") == 0) {
		type = PKG_SCRIPT_POST_INSTALL;
	} else if (strcmp(filename, "pkg-install") == 0 ||
			strcmp(filename, "+INSTALL") == 0) {
		type = PKG_SCRIPT_INSTALL;
	} else if (strcmp(filename, "pkg-pre-deinstall") == 0 ||
			strcmp(filename, "+PRE_DEINSTALL") == 0) {
		type = PKG_SCRIPT_PRE_DEINSTALL;
	} else if (strcmp(filename, "pkg-post-deinstall") == 0 ||
			strcmp(filename, "+POST_DEINSTALL") == 0) {
		type = PKG_SCRIPT_POST_DEINSTALL;
	} else if (strcmp(filename, "pkg-deinstall") == 0 ||
			strcmp(filename, "+DEINSTALL") == 0) {
		type = PKG_SCRIPT_DEINSTALL;
	} else if (strcmp(filename, "pkg-pre-upgrade") == 0 ||
			strcmp(filename, "+PRE_UPGRADE") == 0) {
		type = PKG_SCRIPT_PRE_UPGRADE;
	} else if (strcmp(filename, "pkg-post-upgrade") == 0 ||
			strcmp(filename, "+POST_UPGRADE") == 0) {
		type = PKG_SCRIPT_POST_UPGRADE;
	} else if (strcmp(filename, "pkg-upgrade") == 0 ||
			strcmp(filename, "+UPGRADE") == 0) {
		type = PKG_SCRIPT_UPGRADE;
	} else {
		pkg_emit_error("unknown script '%s'", filename);
		ret = EPKG_FATAL;
		goto cleanup;
	}

	ret = pkg_addscript(pkg, data, type);
cleanup:
	free(data);
	return (ret);
}

int
pkg_addscript_file(struct pkg *pkg, const char *path)
{
	char *filename;
	char *data;
	pkg_script type;
	int ret = EPKG_OK;
	off_t sz = 0;

	assert(pkg != NULL);
	assert(path != NULL);

	pkg_debug(1, "Adding script from: '%s'", path);

	if ((ret = file_to_buffer(path, &data, &sz)) != EPKG_OK)
		return (ret);

	filename = strrchr(path, '/');
	filename[0] = '\0';
	filename++;

	if (strcmp(filename, "pkg-pre-install") == 0 ||
			strcmp(filename, "+PRE_INSTALL") == 0) {
		type = PKG_SCRIPT_PRE_INSTALL;
	} else if (strcmp(filename, "pkg-post-install") == 0 ||
			strcmp(filename, "+POST_INSTALL") == 0) {
		type = PKG_SCRIPT_POST_INSTALL;
	} else if (strcmp(filename, "pkg-install") == 0 ||
			strcmp(filename, "+INSTALL") == 0) {
		type = PKG_SCRIPT_INSTALL;
	} else if (strcmp(filename, "pkg-pre-deinstall") == 0 ||
			strcmp(filename, "+PRE_DEINSTALL") == 0) {
		type = PKG_SCRIPT_PRE_DEINSTALL;
	} else if (strcmp(filename, "pkg-post-deinstall") == 0 ||
			strcmp(filename, "+POST_DEINSTALL") == 0) {
		type = PKG_SCRIPT_POST_DEINSTALL;
	} else if (strcmp(filename, "pkg-deinstall") == 0 ||
			strcmp(filename, "+DEINSTALL") == 0) {
		type = PKG_SCRIPT_DEINSTALL;
	} else if (strcmp(filename, "pkg-pre-upgrade") == 0 ||
			strcmp(filename, "+PRE_UPGRADE") == 0) {
		type = PKG_SCRIPT_PRE_UPGRADE;
	} else if (strcmp(filename, "pkg-post-upgrade") == 0 ||
			strcmp(filename, "+POST_UPGRADE") == 0) {
		type = PKG_SCRIPT_POST_UPGRADE;
	} else if (strcmp(filename, "pkg-upgrade") == 0 ||
			strcmp(filename, "+UPGRADE") == 0) {
		type = PKG_SCRIPT_UPGRADE;
	} else {
		pkg_emit_error("unknown script '%s'", filename);
		ret = EPKG_FATAL;
		goto cleanup;
	}

	ret = pkg_addscript(pkg, data, type);
cleanup:
	free(data);
	return (ret);
}

int
pkg_appendscript(struct pkg *pkg, const char *cmd, pkg_script type)
{

	assert(pkg != NULL);
	assert(cmd != NULL && cmd[0] != '\0');

	if (pkg->scripts[type] == NULL)
		utstring_new(pkg->scripts[type]);

	utstring_printf(pkg->scripts[type], "%s", cmd);

	return (EPKG_OK);
}

int
pkg_addoption(struct pkg *pkg, const char *key, const char *value)
{
	struct pkg_option	*o = NULL;

	assert(pkg != NULL);
	assert(key != NULL && key[0] != '\0');
	assert(value != NULL && value[0] != '\0');

	/* There might be a default or description for the option
	   already, so we only count it as a duplicate if the value
	   field is already set. Which implies there could be a
	   default value or description for an option but no actual
	   value. */

	pkg_debug(2,"Pkg> adding options: %s = %s", key, value);
	if (kh_contains(pkg_options, pkg->optionshash, key)) {
		if (ctx.developer_mode) {
			pkg_emit_error("duplicate options listing: %s, fatal (developer mode)", key);
			return (EPKG_FATAL);
		} else {
			pkg_emit_error("duplicate options listing: %s, ignoring", key);
			return (EPKG_OK);
		}
	}
	o = xcalloc(1, sizeof(*o));
	o->key = xstrdup(key);
	o->value = xstrdup(value);
	kh_safe_add(pkg_options, pkg->optionshash, o, o->key);
	DL_APPEND(pkg->options, o);

	return (EPKG_OK);
}

int
pkg_addoption_default(struct pkg *pkg, const char *key,
		      const char *default_value)
{
	struct pkg_option *o = NULL;

	assert(pkg != NULL);
	assert(key != NULL && key[0] != '\0');
	assert(default_value != NULL && default_value[0] != '\0');

	/* There might be a value or description for the option
	   already, so we only count it as a duplicate if the
	   default_value field is already set. Which implies there
	   could be a default value or description for an option but
	   no actual value. */

	if (kh_contains(pkg_options, pkg->optionshash, key)) {
		if (ctx.developer_mode) {
			pkg_emit_error("duplicate default value for option: %s, fatal (developer mode)", key);
			return (EPKG_FATAL);
		} else {
			pkg_emit_error("duplicate default value for option: %s, ignoring", key);
			return (EPKG_OK);
		}
	}
	o = xcalloc(1, sizeof(*o));
	o->key = xstrdup(key);
	o->default_value = xstrdup(default_value);
	kh_safe_add(pkg_options, pkg->optionshash, o, o->key);
	DL_APPEND(pkg->options, o);

	return (EPKG_OK);
}

int
pkg_addoption_description(struct pkg *pkg, const char *key,
			  const char *description)
{
	struct pkg_option *o = NULL;

	assert(pkg != NULL);
	assert(key != NULL && key[0] != '\0');
	assert(description != NULL && description[0] != '\0');

	/* There might be a value or default for the option already,
	   so we only count it as a duplicate if the description field
	   is already set. Which implies there could be a default
	   value or description for an option but no actual value. */

	if (kh_contains(pkg_options, pkg->optionshash, key)) {
		if (ctx.developer_mode) {
			pkg_emit_error("duplicate description for option: %s, fatal (developer mode)", key);
			return (EPKG_FATAL);
		} else {
			pkg_emit_error("duplicate description for option: %s, ignoring", key);
			return (EPKG_OK);
		}
	}

	o = xcalloc(1, sizeof(*o));
	o->key = xstrdup(key);
	o->description = xstrdup(description);
	kh_safe_add(pkg_options, pkg->optionshash, o, o->key);
	DL_APPEND(pkg->options, o);

	return (EPKG_OK);
}

int
pkg_addshlib_required(struct pkg *pkg, const char *name)
{
	char *storename;

	assert(pkg != NULL);
	assert(name != NULL && name[0] != '\0');

	/* silently ignore duplicates in case of shlibs */
	if (kh_contains(strings, pkg->shlibs_required, name))
		return (EPKG_OK);

	storename = xstrdup(name);
	kh_add(strings, pkg->shlibs_required, storename, storename, free);

	pkg_debug(3, "added shlib deps for %s on %s", pkg->name, name);

	return (EPKG_OK);
}

int
pkg_addshlib_provided(struct pkg *pkg, const char *name)
{
	char *storename;

	assert(pkg != NULL);
	assert(name != NULL && name[0] != '\0');

	/* ignore files which are not starting with lib */
	if (strncmp(name, "lib", 3) != 0)
		return (EPKG_OK);

	/* silently ignore duplicates in case of shlibs */
	if (kh_contains(strings, pkg->shlibs_provided, name))
		return (EPKG_OK);

	storename = xstrdup(name);
	kh_add(strings, pkg->shlibs_provided, storename, storename, free);

	pkg_debug(3, "added shlib provide %s for %s", name, pkg->name);

	return (EPKG_OK);
}

int
pkg_addconflict(struct pkg *pkg, const char *uniqueid)
{
	struct pkg_conflict *c = NULL;

	assert(pkg != NULL);
	assert(uniqueid != NULL && uniqueid[0] != '\0');

	if (kh_contains(pkg_conflicts, pkg->conflictshash, uniqueid)) {
		/* silently ignore duplicates in case of conflicts */
		return (EPKG_OK);
	}

	c = xcalloc(1, sizeof(*c));
	c->uid = xstrdup(uniqueid);
	pkg_debug(3, "Pkg: add a new conflict origin: %s, with %s", pkg->uid, uniqueid);

	kh_safe_add(pkg_conflicts, pkg->conflictshash, c, c->uid);
	DL_APPEND(pkg->conflicts, c);

	return (EPKG_OK);
}

int
pkg_addrequire(struct pkg *pkg, const char *name)
{
	char *storename;

	assert(pkg != NULL);
	assert(name != NULL && name[0] != '\0');

	/* silently ignore duplicates in case of conflicts */
	if (kh_contains(strings, pkg->requires, name))
		return (EPKG_OK);

	storename = xstrdup(name);

	kh_add(strings, pkg->requires, storename, storename, free);

	return (EPKG_OK);
}

int
pkg_addprovide(struct pkg *pkg, const char *name)
{
	char *storename;

	assert(pkg != NULL);
	assert(name != NULL && name[0] != '\0');

	/* silently ignore duplicates in case of conflicts */
	if (kh_contains(strings, pkg->provides, name))
		return (EPKG_OK);

	storename = xstrdup(name);

	kh_add(strings, pkg->provides, storename, storename, free);

	return (EPKG_OK);
}

const char *
pkg_kv_get(struct pkg_kv *const *kv, const char *tag)
{
	struct pkg_kv *k;

	assert(tag != NULL);

	LL_FOREACH(*kv, k) {
		if (strcmp(k->key, tag) == 0)
			return (k->value);
	}

	return (NULL);
}

int
pkg_kv_add(struct pkg_kv **list, const char *key, const char *val, const char *title)
{
	struct pkg_kv *kv;

	assert(val != NULL);
	assert(title != NULL);

	LL_FOREACH(*list, kv) {
		if (strcmp(kv->key, key) == 0) {
			if (ctx.developer_mode) {
				pkg_emit_error("duplicate %s: %s, fatal"
				    " (developer mode)", title, key);
				return (EPKG_FATAL);
			} else {
				pkg_emit_error("duplicate %s: %s, "
				    "ignoring", title, val);
				return (EPKG_OK);
			}
		}
	}

	kv = pkg_kv_new(key, val);
	DL_APPEND(*list, kv);

	return (EPKG_OK);
}

int
pkg_list_count(const struct pkg *pkg, pkg_list list)
{
	switch (list) {
	case PKG_DEPS:
		return (kh_count(pkg->depshash));
	case PKG_RDEPS:
		return (kh_count(pkg->rdepshash));
	case PKG_OPTIONS:
		return (kh_count(pkg->optionshash));
	case PKG_FILES:
		return (kh_count(pkg->filehash));
	case PKG_DIRS:
		return (kh_count(pkg->dirhash));
	case PKG_USERS:
		return (kh_count(pkg->users));
	case PKG_GROUPS:
		return (kh_count(pkg->groups));
	case PKG_SHLIBS_REQUIRED:
		return (kh_count(pkg->shlibs_required));
	case PKG_SHLIBS_PROVIDED:
		return (kh_count(pkg->shlibs_provided));
	case PKG_CONFLICTS:
		return (kh_count(pkg->conflictshash));
	case PKG_PROVIDES:
		return (kh_count(pkg->provides));
	case PKG_REQUIRES:
		return (kh_count(pkg->requires));
	case PKG_CONFIG_FILES:
		return (kh_count(pkg->config_files));
	case PKG_CATEGORIES:
		return (kh_count(pkg->categories));
	case PKG_LICENSES:
		return (kh_count(pkg->licenses));
	}

	return (0);
}

void
pkg_list_free(struct pkg *pkg, pkg_list list)  {
	struct pkg_dep *cur;

	switch (list) {
	case PKG_DEPS:
		DL_FOREACH (pkg->depends, cur) {
			if (cur->alt_next) {
				DL_FREE2(cur->alt_next, pkg_dep_free, alt_prev, alt_next);
			}
		}
		DL_FREE(pkg->depends, pkg_dep_free);
		kh_destroy_pkg_deps(pkg->depshash);
		pkg->flags &= ~PKG_LOAD_DEPS;
		break;
	case PKG_RDEPS:
		LL_FREE(pkg->rdepends, pkg_dep_free);
		kh_destroy_pkg_deps(pkg->rdepshash);
		pkg->flags &= ~PKG_LOAD_RDEPS;
		break;
	case PKG_OPTIONS:
		DL_FREE(pkg->options, pkg_option_free);
		kh_destroy_pkg_options(pkg->optionshash);
		pkg->flags &= ~PKG_LOAD_OPTIONS;
		break;
	case PKG_FILES:
	case PKG_CONFIG_FILES:
		DL_FREE(pkg->files, pkg_file_free);
		kh_destroy_pkg_files(pkg->filehash);
		kh_free(pkg_config_files, pkg->config_files, struct pkg_config_file, pkg_config_file_free);
		pkg->flags &= ~PKG_LOAD_FILES;
		break;
	case PKG_DIRS:
		DL_FREE(pkg->dirs, free);
		kh_destroy_pkg_dirs(pkg->dirhash);
		pkg->flags &= ~PKG_LOAD_DIRS;
		break;
	case PKG_USERS:
		kh_free(strings, pkg->users, char, free);
		pkg->flags &= ~PKG_LOAD_USERS;
		break;
	case PKG_GROUPS:
		kh_free(strings, pkg->groups, char, free);
		pkg->flags &= ~PKG_LOAD_GROUPS;
		break;
	case PKG_SHLIBS_REQUIRED:
		kh_free(strings, pkg->shlibs_required, char, free);
		pkg->flags &= ~PKG_LOAD_SHLIBS_REQUIRED;
		break;
	case PKG_SHLIBS_PROVIDED:
		kh_free(strings, pkg->shlibs_provided, char, free);
		pkg->flags &= ~PKG_LOAD_SHLIBS_PROVIDED;
		break;
	case PKG_CONFLICTS:
		DL_FREE(pkg->conflicts, pkg_conflict_free);
		kh_destroy_pkg_conflicts(pkg->conflictshash);
		pkg->flags &= ~PKG_LOAD_CONFLICTS;
		break;
	case PKG_PROVIDES:
		kh_free(strings, pkg->provides, char, free);
		pkg->flags &= ~PKG_LOAD_PROVIDES;
		break;
	case PKG_REQUIRES:
		kh_free(strings, pkg->requires, char, free);
		pkg->flags &= ~PKG_LOAD_REQUIRES;
		break;
	case PKG_CATEGORIES:
		kh_free(strings, pkg->categories, char, free);
		pkg->flags &= ~PKG_LOAD_CATEGORIES;
		break;
	case PKG_LICENSES:
		kh_free(strings, pkg->licenses, char, free);
		pkg->flags &= ~PKG_LOAD_LICENSES;
		break;
	}
}

int
pkg_open(struct pkg **pkg_p, const char *path, struct pkg_manifest_key *keys, int flags)
{
	struct archive *a;
	struct archive_entry *ae;
	int ret;

	ret = pkg_open2(pkg_p, &a, &ae, path, keys, flags, -1);

	if (ret != EPKG_OK && ret != EPKG_END)
		return (EPKG_FATAL);

	archive_read_close(a);
	archive_read_free(a);

	return (EPKG_OK);
}

int
pkg_open_fd(struct pkg **pkg_p, int fd, struct pkg_manifest_key *keys, int flags)
{
	struct archive *a;
	struct archive_entry *ae;
	int ret;

	ret = pkg_open2(pkg_p, &a, &ae, NULL, keys, flags, fd);

	if (ret != EPKG_OK && ret != EPKG_END)
		return (EPKG_FATAL);

	archive_read_close(a);
	archive_read_free(a);

	return (EPKG_OK);
}

int
pkg_open2(struct pkg **pkg_p, struct archive **a, struct archive_entry **ae,
    const char *path, struct pkg_manifest_key *keys, int flags, int fd)
{
	struct pkg	*pkg = NULL;
	pkg_error_t	 retcode = EPKG_OK;
	int		 ret;
	const char	*fpath;
	bool		 manifest = false;
	bool		 read_from_stdin = 0;

	*a = archive_read_new();
	archive_read_support_filter_all(*a);
	archive_read_support_format_tar(*a);

	/* archive_read_open_filename() treats a path of NULL as
	 * meaning "read from stdin," but we want this behaviour if
	 * path is exactly "-". In the unlikely event of wanting to
	 * read an on-disk file called "-", just say "./-" or some
	 * other leading path. */

	if (fd == -1) {
		read_from_stdin = (strncmp(path, "-", 2) == 0);

		if (archive_read_open_filename(*a,
		    read_from_stdin ? NULL : path, 4096) != ARCHIVE_OK) {
			if ((flags & PKG_OPEN_TRY) == 0)
				pkg_emit_error("archive_read_open_filename(%s): %s", path,
					archive_error_string(*a));

			retcode = EPKG_FATAL;
			goto cleanup;
		}
	} else {
		if (archive_read_open_fd(*a, fd, 4096) != ARCHIVE_OK) {
			if ((flags & PKG_OPEN_TRY) == 0)
				pkg_emit_error("archive_read_open_fd: %s",
					archive_error_string(*a));

			retcode = EPKG_FATAL;
			goto cleanup;
		}
	}

	retcode = pkg_new(pkg_p, PKG_FILE);
	if (retcode != EPKG_OK)
		goto cleanup;

	pkg = *pkg_p;

	while ((ret = archive_read_next_header(*a, ae)) == ARCHIVE_OK) {
		fpath = archive_entry_pathname(*ae);
		if (fpath[0] != '+')
			break;

		if (!manifest &&
			(flags & PKG_OPEN_MANIFEST_COMPACT) &&
			strcmp(fpath, "+COMPACT_MANIFEST") == 0) {
			char *buffer;
			manifest = true;

			size_t len = archive_entry_size(*ae);
			buffer = xmalloc(len);
			archive_read_data(*a, buffer, archive_entry_size(*ae));
			ret = pkg_parse_manifest(pkg, buffer, len, keys);
			free(buffer);
			if (ret != EPKG_OK) {
				retcode = EPKG_FATAL;
				goto cleanup;
			}
			/* Do not read anything more */
			break;
		}
		if (!manifest && strcmp(fpath, "+MANIFEST") == 0) {
			manifest = true;
			char *buffer;

			size_t len = archive_entry_size(*ae);
			buffer = xmalloc(len);
			archive_read_data(*a, buffer, archive_entry_size(*ae));
			ret = pkg_parse_manifest(pkg, buffer, len, keys);
			free(buffer);
			if (ret != EPKG_OK) {
				if ((flags & PKG_OPEN_TRY) == 0)
					pkg_emit_error("%s is not a valid package: "
						"Invalid manifest", path);

				retcode = EPKG_FATAL;
				goto cleanup;
			}

			if (flags & PKG_OPEN_MANIFEST_ONLY)
				break;
		}
	}

	if (ret != ARCHIVE_OK && ret != ARCHIVE_EOF) {
		if ((flags & PKG_OPEN_TRY) == 0)
			pkg_emit_error("archive_read_next_header(): %s",
				archive_error_string(*a));

		retcode = EPKG_FATAL;
	}

	if (ret == ARCHIVE_EOF)
		retcode = EPKG_END;

	if (!manifest) {
		retcode = EPKG_FATAL;
		if ((flags & PKG_OPEN_TRY) == 0)
			pkg_emit_error("%s is not a valid package: no manifest found", path);
	}

	cleanup:
	if (retcode != EPKG_OK && retcode != EPKG_END) {
		if (*a != NULL) {
			archive_read_close(*a);
			archive_read_free(*a);
		}
		free(pkg);
		*pkg_p = NULL;
		*a = NULL;
		*ae = NULL;
	}

	return (retcode);
}

int
pkg_validate(struct pkg *pkg, struct pkgdb *db)
{
	assert(pkg != NULL);
	unsigned flags = PKG_LOAD_BASIC|PKG_LOAD_OPTIONS|PKG_LOAD_DEPS|
					PKG_LOAD_REQUIRES|PKG_LOAD_PROVIDES|
					PKG_LOAD_SHLIBS_REQUIRED|PKG_LOAD_SHLIBS_PROVIDED|
					PKG_LOAD_ANNOTATIONS|PKG_LOAD_CONFLICTS;

	if (pkg->uid == NULL) {
		/* Keep that part for the day we have to change it */
		/* Generate uid from name*/
		if (pkg->name == NULL)
			return (EPKG_FATAL);

		pkg->uid = xstrdup(pkg->name);
	}

	if (pkg->digest == NULL || !pkg_checksum_is_valid(pkg->digest,
			strlen(pkg->digest))) {
		/* Calculate new digest */
		if (pkgdb_ensure_loaded(db, pkg, flags)) {
			return (pkg_checksum_calculate(pkg, db));
		}
		return (EPKG_FATAL);
	}

	return (EPKG_OK);
}

int
pkg_test_filesum(struct pkg *pkg)
{
	struct pkg_file *f = NULL;
	int rc = EPKG_OK;
	int ret;

	assert(pkg != NULL);

	while (pkg_files(pkg, &f) == EPKG_OK) {
		if (f->sum != NULL) {
			ret = pkg_checksum_validate_file(f->path, f->sum);
			if (ret != 0) {
				if (ret == ENOENT)
					pkg_emit_file_missing(pkg, f);
				else
					pkg_emit_file_mismatch(pkg, f, f->sum);
				rc = EPKG_FATAL;
			}
		}
	}

	return (rc);
}

int
pkg_recompute(struct pkgdb *db, struct pkg *pkg)
{
	struct pkg_file *f = NULL;
	hardlinks_t *hl = NULL;
	int64_t flatsize = 0;
	struct stat st;
	bool regular = false;
	char *sum;
	int rc = EPKG_OK;

	hl = kh_init_hardlinks();
	while (pkg_files(pkg, &f) == EPKG_OK) {
		if (lstat(f->path, &st) != 0)
			continue;
		regular = true;
		sum = pkg_checksum_generate_file(f->path,
		    PKG_HASH_TYPE_SHA256_HEX);

		if (S_ISLNK(st.st_mode))
			regular = false;

		if (sum == NULL) {
			rc = EPKG_FATAL;
			break;
		}

		if (st.st_nlink > 1)
			regular = !check_for_hardlink(hl, &st);

		if (regular)
			flatsize += st.st_size;

		if (strcmp(sum, f->sum) != 0)
			pkgdb_file_set_cksum(db, f, sum);
		free(sum);
	}
	kh_destroy_hardlinks(hl);

	if (flatsize != pkg->flatsize)
		pkg->flatsize = flatsize;

	return (rc);
}

int
pkg_try_installed(struct pkgdb *db, const char *name,
		struct pkg **pkg, unsigned flags) {
	struct pkgdb_it *it = NULL;
	int ret = EPKG_FATAL;

	if ((it = pkgdb_query(db, name, MATCH_EXACT)) == NULL)
		return (EPKG_FATAL);

	ret = pkgdb_it_next(it, pkg, flags);
	pkgdb_it_free(it);

	return (ret);
}

int
pkg_is_installed(struct pkgdb *db, const char *name)
{
	struct pkg *pkg = NULL;
	int ret = EPKG_FATAL;

	ret = pkg_try_installed(db, name, &pkg, PKG_LOAD_BASIC);
	pkg_free(pkg);

	return (ret);
}

bool
pkg_need_message(struct pkg *p, struct pkg *old)
{
	bool ret = true;

	if (old != NULL) {
		if (p->message->maximum_version) {
			ret = (pkg_version_cmp(old->version, p->message->maximum_version)
					<= 0);
		}
		if (ret && p->message->minimum_version) {
			ret = (pkg_version_cmp(old->version, p->message->maximum_version)
								>= 0);
		}
	}

	return (ret);
}

bool
pkg_has_message(struct pkg *p)
{
	return (p->message != NULL);
}

bool
pkg_is_locked(const struct pkg * restrict p)
{
	assert(p != NULL);

	return (p->locked);
}

bool
pkg_is_config_file(struct pkg *p, const char *path,
    const struct pkg_file **file,
    struct pkg_config_file **cfile)
{

	*file = NULL;
	*cfile = NULL;

	if (kh_count(p->config_files) == 0)
		return (false);

	kh_find(pkg_files, p->filehash, path, *file);
	if (*file == NULL)
		return (false);

	kh_find(pkg_config_files, p->config_files, path, *cfile);
	if (cfile == NULL) {
		*file = NULL;
		return (false);
	}

	return (true);
}

struct pkg_dir *
pkg_get_dir(struct pkg *p, const char *path)
{
	struct pkg_dir *d;

	kh_find(pkg_dirs, p->dirhash, path, d);

	return (d);
}

struct pkg_file *
pkg_get_file(struct pkg *p, const char *path)
{
	struct pkg_file *f;

	kh_find(pkg_files, p->filehash, path, f);

	return (f);
}

bool
pkg_has_file(struct pkg *p, const char *path)
{
	return (kh_contains(pkg_files, p->filehash, path));
}

bool
pkg_has_dir(struct pkg *p, const char *path)
{
	return (kh_contains(pkg_dirs, p->dirhash, path));
}

int
pkg_open_root_fd(struct pkg *pkg)
{
	const char *path;

	if (pkg->rootfd != -1)
		return (EPKG_OK);

	path = pkg_kv_get(&pkg->annotations, "relocated");
	if (path == NULL) {
#ifdef F_DUPFD_CLOEXEC
		if ((pkg->rootfd = fcntl(ctx.rootfd, F_DUPFD_CLOEXEC, 0)) == -1) {
#else
		if ((pkg->rootfd = dup(ctx.rootfd)) == -1 || fcntl(pkg->rootfd, F_SETFD, FD_CLOEXEC) == -1) {
#endif
			pkg_emit_errno("dup2", "rootfd");
			return (EPKG_FATAL);
		}
		return (EPKG_OK);
	}

	pkg_absolutepath(path, pkg->rootpath, sizeof(pkg->rootpath), false);

	if ((pkg->rootfd = openat(ctx.rootfd, pkg->rootpath + 1, O_DIRECTORY|O_CLOEXEC)) >= 0 )
		return (EPKG_OK);

	pkg->rootpath[0] = '\0';
	pkg_emit_errno("open", path);

	return (EPKG_FATAL);
}

int
pkg_message_from_ucl(struct pkg *pkg, const ucl_object_t *obj)
{
	struct pkg_message *msg = NULL;
	const ucl_object_t *elt, *cur;
	ucl_object_iter_t it = NULL;

	if (ucl_object_type(obj) == UCL_STRING) {
		msg = xcalloc(1, sizeof(*msg));
		msg->str = xstrdup(ucl_object_tostring(obj));
		msg->type = PKG_MESSAGE_ALWAYS;
		DL_APPEND(pkg->message, msg);
		return (EPKG_OK);
	}

	/* New format of pkg message */
	if (ucl_object_type(obj) != UCL_ARRAY)
		pkg_emit_error("package message badly formatted, an array was"
		    " expected");

	while ((cur = ucl_iterate_object(obj, &it, true))) {
		elt = ucl_object_find_key(cur, "message");

		if (elt == NULL || ucl_object_type(elt) != UCL_STRING) {
			pkg_emit_error("package message lacks 'message' key"
			    " that is required");

			return (EPKG_FATAL);
		}

		msg = xcalloc(1, sizeof(*msg));

		msg->str = xstrdup(ucl_object_tostring(elt));
		msg->type = PKG_MESSAGE_ALWAYS;
		elt = ucl_object_find_key(cur, "type");
		if (elt != NULL && ucl_object_type(elt) == UCL_STRING) {
			if (strcasecmp(ucl_object_tostring(elt), "install") == 0)
				msg->type = PKG_MESSAGE_INSTALL;
			else if (strcasecmp(ucl_object_tostring(elt), "remove") == 0)
				msg->type = PKG_MESSAGE_REMOVE;
			else if (strcasecmp(ucl_object_tostring(elt), "upgrade") == 0)
				msg->type = PKG_MESSAGE_UPGRADE;
			else
				pkg_emit_error("Unknown message type,"
				    " message will always be printed");
		}
		if (msg->type != PKG_MESSAGE_UPGRADE) {
			DL_APPEND(pkg->message, msg);
			continue;
		}

		elt = ucl_object_find_key(cur, "minimum_version");
		if (elt != NULL && ucl_object_type(elt) == UCL_STRING) {
			msg->minimum_version = xstrdup(ucl_object_tostring(elt));
		}

		elt = ucl_object_find_key(cur, "maximum_version");
		if (elt != NULL && ucl_object_type(elt) == UCL_STRING) {
			msg->maximum_version = xstrdup(ucl_object_tostring(elt));
		}

		DL_APPEND(pkg->message, msg);
	}

	return (EPKG_OK);
}

int
pkg_message_from_str(struct pkg *pkg, const char *str, size_t len)
{
	struct ucl_parser *parser;
	ucl_object_t *obj;
	int ret = EPKG_FATAL;

	assert(str != NULL);

	if (len == 0) {
		len = strlen(str);
	}

	parser = ucl_parser_new(UCL_PARSER_NO_FILEVARS);

	if (ucl_parser_add_chunk(parser, (const unsigned char*)str, len)) {
		obj = ucl_parser_get_object(parser);
		ucl_parser_free(parser);

		ret = pkg_message_from_ucl(pkg, obj);
		ucl_object_unref(obj);

		return (ret);
	}

	ucl_parser_free (parser);

	return (ret);
}

ucl_object_t*
pkg_message_to_ucl(const struct pkg *pkg)
{
	struct pkg_message *msg;
	ucl_object_t *array;
	ucl_object_t *obj;

	array = ucl_object_typed_new(UCL_ARRAY);
	LL_FOREACH(pkg->message, msg) {
		obj = ucl_object_typed_new (UCL_OBJECT);

		ucl_object_insert_key(obj,
		    ucl_object_fromstring_common(msg->str, 0,
		    UCL_STRING_RAW|UCL_STRING_TRIM),
		    "message", 0, false);

		switch (msg->type) {
		case PKG_MESSAGE_ALWAYS:
			break;
		case PKG_MESSAGE_INSTALL:
			ucl_object_insert_key(obj,
			    ucl_object_fromstring("install"),
			    "type", 0, false);
			break;
		case PKG_MESSAGE_UPGRADE:
			ucl_object_insert_key(obj,
			    ucl_object_fromstring("upgrade"),
			    "type", 0, false);
			break;
		case PKG_MESSAGE_REMOVE:
			ucl_object_insert_key(obj,
			    ucl_object_fromstring("remove"),
			    "type", 0, false);
			break;
		}
		if (msg->maximum_version) {
			ucl_object_insert_key(obj,
			    ucl_object_fromstring(msg->maximum_version),
			    "maximum_version", 0, false);
		}
		if (msg->minimum_version) {
			ucl_object_insert_key(obj,
			    ucl_object_fromstring(msg->minimum_version),
			    "minimum_version", 0, false);
		}
		ucl_array_append(array, obj);
	}

	return (array);
}

char*
pkg_message_to_str(struct pkg *pkg)
{
	ucl_object_t *obj;
	char *ret = NULL;

	if (pkg->message == NULL) {
		return (NULL);
	}

	obj = pkg_message_to_ucl(pkg);
	ret = ucl_object_emit(obj, UCL_EMIT_JSON_COMPACT);
	ucl_object_unref(obj);

	return (ret);
}<|MERGE_RESOLUTION|>--- conflicted
+++ resolved
@@ -631,21 +631,9 @@
 
 	pkg_debug(3, "Pkg: add a new dependency origin: %s, name: %s", origin, name);
 	if (kh_contains(pkg_deps, pkg->depshash, name)) {
-<<<<<<< HEAD
-		if (developer_mode) {
-			pkg_emit_error("%s: duplicate dependency listing: %s, fatal (developer mode)",
-			    pkg->name, name);
-			return (NULL);
-		} else {
-			pkg_emit_error("%s-%s: duplicate dependency listing: %s, ignoring",
-			    pkg->name, pkg->version, name);
-			return (NULL);
-		}
-=======
 		pkg_emit_error("%s: duplicate dependency listing: %s",
 		    pkg->name, name);
 		return (NULL);
->>>>>>> 59ee42fc
 	}
 
 	d = xcalloc(1, sizeof(*d));
