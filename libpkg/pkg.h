--- conflicted
+++ resolved
@@ -609,13 +609,13 @@
 /**
  * scripts handling
  */
-<<<<<<< HEAD
 int pkg_script_pre_install(struct pkg *);
 int pkg_script_post_install(struct pkg *);
 int pkg_script_pre_upgrade(struct pkg *);
 int pkg_script_post_upgrade(struct pkg *);
 int pkg_script_pre_deinstall(struct pkg *);
 int pkg_script_post_deinstall(struct pkg *);
+int pkg_script_run(struct pkg *, pkg_script_t type);
 
 /**
  * Event type used to report progress or problems.
@@ -670,7 +670,4 @@
 #define	pkg_emit_event(ev, argc, argv...) \
 	__pkg_emit_event(pkg_get_handle(), ev, argc, argv)
 
-=======
-int pkg_script_run(struct pkg *, pkg_script_t type);
->>>>>>> 16aeef4d
 #endif