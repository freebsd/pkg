#include <assert.h>
#include <ctype.h>
#include <err.h>
#include <stdbool.h>
#include <stdlib.h>
#include <string.h>
#include <sys/types.h>
#include <sys/sbuf.h>

#include "util.h"
#include "pkg.h"
#include "pkg_private.h"

static int m_parse_name(struct pkg *pkg, char *buf);
static int m_parse_origin(struct pkg *pkg, char *buf);
static int m_parse_version(struct pkg *pkg, char *buf);
static int m_parse_arch(struct pkg *pkg, char *buf);
static int m_parse_osrelease(struct pkg *pkg, char *buf);
static int m_parse_osversion(struct pkg *pkg, char *buf);
static int m_parse_build_time(struct pkg *pkg, char *buf);
static int m_parse_www(struct pkg *pkg, char *buf);
static int m_parse_comment(struct pkg *pkg, char *buf);
static int m_parse_license(struct pkg *pkg, char *buf);
static int m_parse_option(struct pkg *pkg, char *buf);
static int m_parse_dep(struct pkg *pkg, char *buf);
static int m_parse_conflict(struct pkg *pkg, char *buf);

#define MANIFEST_FORMAT_KEY "@pkg_format_version"

static struct manifest_key {
	const char *key;
	int (*parse)(struct pkg *pkg, char *buf);
} manifest_key[] = {
	{ "@name", m_parse_name},
	{ "@origin", m_parse_origin},
	{ "@version", m_parse_version},
	{ "@arch", m_parse_arch},
	{ "@osrelease", m_parse_osrelease},
	{ "@osversion", m_parse_osversion},
	{ "@build_time", m_parse_build_time},
	{ "@www", m_parse_www},
	{ "@comment", m_parse_comment},
	{ "@license", m_parse_license},
	{ "@option", m_parse_option},
	{ "@dep", m_parse_dep},
	{ "@conflict", m_parse_conflict},
};

#define manifest_key_len (int)(sizeof(manifest_key)/sizeof(manifest_key[0]))

static int
m_parse_name(struct pkg *pkg, char *buf)
{
	/* remove trailing spaces */
	while (isspace(*buf))
		buf++;

	sbuf_cat(pkg->name, buf);
	sbuf_finish(pkg->name);

	return (0);
}

static int
m_parse_origin(struct pkg *pkg, char *buf)
{
	while (isspace(*buf))
		buf++;

	sbuf_cat(pkg->origin, buf);
	sbuf_finish(pkg->origin);

	return (0);
}

static int
m_parse_version(struct pkg *pkg, char *buf)
{
	while (isspace(*buf))
		buf++;

	sbuf_cat(pkg->version, buf);
	sbuf_finish(pkg->version);

	return (0);
}

static int
m_parse_arch(struct pkg *pkg, char *buf)
{
	/* TODO */
	(void)pkg;
	(void)buf;
	return (0);
}

static int
m_parse_osrelease(struct pkg *pkg, char *buf)
{
	/* TODO */
	(void)pkg;
	(void)buf;
	return (0);
}

static int
m_parse_osversion(struct pkg *pkg, char *buf)
{
	/* TODO */
	(void)pkg;
	(void)buf;
	return (0);
}

static int
m_parse_build_time(struct pkg *pkg, char *buf)
{
	/* TODO */
	(void)pkg;
	(void)buf;
	return (0);
}

static int
m_parse_www(struct pkg *pkg, char *buf)
{
	/* TODO */
	(void)pkg;
	(void)buf;
	return (0);
}

static int
m_parse_comment(struct pkg *pkg, char *buf)
{
	while (isspace(*buf))
		buf++;

	sbuf_cat(pkg->comment, buf);
	sbuf_finish(pkg->comment);

	return (0);
}

static int
m_parse_license(struct pkg *pkg, char *buf)
{
	/* TODO */
	(void)pkg;
	(void)buf;
	return (0);
}

static int
m_parse_option(struct pkg *pkg, char *buf)
{
	/* TODO */
	(void)pkg;
	(void)buf;
	return (0);
}

static int
m_parse_dep(struct pkg *pkg, char *buf)
{
	struct pkg *dep;
	char *buf_ptr;
	int nbel, i;
	size_t next;

	while (isspace(*buf))
		buf++;

	buf_ptr = buf;

	nbel = split_chr(buf_ptr, ' ');

	pkg_new(&dep);

	next = strlen(buf_ptr);
	for (i = 0; i <= nbel; i++) {
		switch(i) {
			case 0:
				sbuf_cat(dep->name, buf_ptr);
				sbuf_finish(dep->name);
				break;
			case 1:
				sbuf_cat(dep->origin, buf_ptr);
				sbuf_finish(dep->origin);
				break;
			case 2:
				sbuf_cat(dep->version, buf_ptr);
				sbuf_finish(dep->version);
				break;
		}
		buf_ptr += next + 1;
		next = strlen(buf_ptr);
	}

	dep->type = PKG_NOTFOUND;
	array_append(&pkg->deps, dep);

	return (0);
}

static int
m_parse_conflict(struct pkg *pkg, char *buf)
{
<<<<<<< HEAD
/*	struct pkg_conflict *conflict;

	while (isspace(*buf))
		buf++;

	int i = pkg_conflict_new(&conflict);
	printf("%d\n", i);
	sbuf_cat(conflict->glob, buf);
	sbuf_finish(conflict->glob);

	array_append(&pkg->conflicts, conflict);
*/
=======
	/* TODO */
	(void)pkg;
	(void)buf;
>>>>>>> 3a25144d
	return (0);
}

int
pkg_parse_manifest(struct pkg *pkg, char *buf)
{
	int nbl;
	int i, j;
	char *buf_ptr;
	size_t next;


	nbl = split_chr(buf, '\n');

	buf_ptr = buf;
	if (!STARTS_WITH(buf, MANIFEST_FORMAT_KEY)) {
		warn("Not a package manifest");
		return (-1);
	}

	next = strlen(buf_ptr);
	buf_ptr += next + 1;
	next = strlen(buf_ptr);
	for (i = 1; i <= nbl; i++) {
		for (j = 0; j < manifest_key_len; j++) {
			if (STARTS_WITH(buf_ptr, manifest_key[j].key)) {
				manifest_key[j].parse(pkg, buf_ptr + strlen(manifest_key[j].key));
				break;
			}
		}
		buf_ptr += next + 1;
		next = strlen(buf_ptr);
	}

	return (0);
}<|MERGE_RESOLUTION|>--- conflicted
+++ resolved
@@ -206,24 +206,9 @@
 static int
 m_parse_conflict(struct pkg *pkg, char *buf)
 {
-<<<<<<< HEAD
-/*	struct pkg_conflict *conflict;
-
-	while (isspace(*buf))
-		buf++;
-
-	int i = pkg_conflict_new(&conflict);
-	printf("%d\n", i);
-	sbuf_cat(conflict->glob, buf);
-	sbuf_finish(conflict->glob);
-
-	array_append(&pkg->conflicts, conflict);
-*/
-=======
-	/* TODO */
-	(void)pkg;
-	(void)buf;
->>>>>>> 3a25144d
+	/* TODO */
+	(void)pkg;
+	(void)buf;
 	return (0);
 }
 
