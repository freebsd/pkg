--- conflicted
+++ resolved
@@ -207,105 +207,6 @@
 	if (errno == ENOENT || dir_st.st_mtime > cache_st.st_mtime) {
 		pkgdb_lock(db, 1);
 		pkgdb_cache_rebuild(pkg_dbdir, cache_path);
-<<<<<<< HEAD
-=======
 		pkgdb_unlock(db);
 	}
-}
-
-static int
-pkg_cmp(void const *a, void const *b)
-{
-	struct pkg * const *pa = a;
-	struct pkg * const *pb = b;
-	return (strcmp((*pa)->name, (*pb)->name));
-}
-
-static int
-pkg_match(struct pkg *pkg, const regex_t *re, const char *pattern, match_t match)
-{
-	int matched = 1;
-	switch (match) {
-		case MATCH_ALL:
-			matched = 0;
-			break;
-		case MATCH_EXACT:
-			matched = strcmp(pkg->name_version, pattern);
-			break;
-		case MATCH_GLOB:
-			matched = fnmatch(pattern, pkg->name_version, 0);
-			break;
-		case MATCH_REGEX:
-		case MATCH_EREGEX:
-			matched = regexec(re, pkg->name_version, 0, NULL, 0);
-			break;
-	}
-	return (matched);
-}
-
-void
-pkgdb_cache_init(struct pkgdb *db, const char *pattern, match_t match, unsigned char flags)
-{
-	size_t count, i;
-	struct pkg *pkg;
-	regex_t re;
-
-	db->count = 0;
-	db->flags = flags;
-
-	if (match != MATCH_ALL && pattern == NULL) {
-		warnx("a pattern is required");
-		return;
-	}
-
-	if (pkgdb_open(&db->db, O_RDONLY) == -1)
-		return;
-
-	if (cdb_find(&db->db, PKGDB_COUNT, strlen(PKGDB_COUNT)) <= 0) {
-		warnx("corrupted database");
-		return;
-	}
-
-	cdb_read(&db->db, &count, sizeof(count), cdb_datapos(&db->db));
-	db->pkgs = calloc(count+1, sizeof(struct pkg *));
-
-	/* Regex initialisation */
-	if (match == MATCH_REGEX) {
-		if (regcomp(&re, pattern, REG_BASIC | REG_NOSUB) != 0) {
-			warnx("'%s' is not a valid regular expression", pattern);
-			return;
-		}
-	} else if (match == MATCH_EREGEX) {
-		if (regcomp(&re, pattern, REG_EXTENDED | REG_NOSUB) != 0) {
-			warnx("'%s' is not a valid extended regular expression", pattern);
-			return;
-		}
-	}
-
-	for (i = 0; i < count; i++) {
-		/* get package */
-		if ((pkg = pkg_idx_query(&db->db, i)) == NULL)
-			continue;
-
-		if (pkg_match(pkg, &re, pattern, match) == 0) {
-			if (db->flags & PKGDB_INIT_DEPS)
-				pkg_get_deps(&db->db, pkg);
-			if (db->flags & PKGDB_INIT_RDEPS)
-				pkg_get_rdeps(&db->db, pkg, count);
-			db->pkgs[db->count++] = pkg;
-		}
-		else
-			free(pkg);
-	}
-
-	if (match == MATCH_REGEX || match == MATCH_EREGEX)
-		regfree(&re);
-
-	/* sort packages */
-	db->pkgs = realloc(db->pkgs, (db->count+1) * sizeof(struct pkg *));
-	db->pkgs[db->count] = NULL;
-	qsort(db->pkgs, db->count, sizeof(struct pkg *), pkg_cmp);
-
-	return;
->>>>>>> 9fa1e605
 }