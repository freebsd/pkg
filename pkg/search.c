#include <stdio.h>
#include <stdbool.h>
#include <unistd.h>
#include <libutil.h>
#include <sysexits.h>

#include <pkg.h>

#include "search.h"

void
usage_search(void)
{
	fprintf(stderr, "usage, pkg search [-gxXcd] pattern\n");
	fprintf(stderr, "For more information see 'pkg help search'.\n");
}

int
exec_search(int argc, char **argv)
{
	char *pattern;
	match_t match = MATCH_EXACT;
	int  retcode = 0;
	unsigned int field = REPO_SEARCH_NAME;
	int ch;
<<<<<<< HEAD
	char *size[7];
=======
	char size[7];
>>>>>>> d709acff
	struct pkgdb *db = NULL;
	struct pkgdb_it *it = NULL;
	struct pkg *pkg = NULL;

	while ((ch = getopt(argc, argv, "gxXcd")) != -1) {
		switch (ch) {
			case 'g':
				match = MATCH_GLOB;
				break;
			case 'x':
				match = MATCH_REGEX;
				break;
			case 'X':
				match = MATCH_EREGEX;
				break;
			case 'c':
				field |= REPO_SEARCH_COMMENT;
				break;
			case 'd':
				field |= REPO_SEARCH_DESCRIPTION;
				break;
			default:
				usage_search();
				return (EX_USAGE);
		}
	}

	argc -= optind;
	argv += optind;

	if (argc != 1) {
		usage_search();
		return (EX_USAGE);
	}

	pattern = argv[0];

	if (pkgdb_open(&db, PKGDB_REMOTE) != EPKG_OK) {
		pkg_error_warn("can not open database");
		retcode = EPKG_FATAL;
		goto cleanup;
	}

	if ((it = pkgdb_rquery(db, pattern, match, field)) == NULL) {
		pkg_error_warn("can not query database");
		retcode = EPKG_FATAL;
		goto cleanup;
	}

	while (( retcode = pkgdb_it_next(it, &pkg, PKG_LOAD_BASIC)) == EPKG_OK) {
		printf("Name: %s\n", pkg_get(pkg, PKG_NAME));
		printf("Version: %s\n", pkg_get(pkg, PKG_VERSION));
		printf("Origin: %s\n", pkg_get(pkg, PKG_ORIGIN));
		printf("Maintainer: %s\n", pkg_get(pkg, PKG_MAINTAINER));
		printf("WWW: %s\n", pkg_get(pkg, PKG_WWW));
		printf("Comment: %s\n", pkg_get(pkg, PKG_COMMENT));
		humanize_number(size, sizeof(size), pkg_new_flatsize(pkg), "B", HN_AUTOSCALE, 0);
		printf("Flat size: %s\n", size);
		humanize_number(size, sizeof(size), pkg_new_pkgsize(pkg), "B", HN_AUTOSCALE, 0);
		printf("Pkg size: %s\n", size);
		printf("\n");
	}

	cleanup:
	if (it != NULL)
		pkgdb_it_free(it);

	if (db != NULL)
		pkgdb_close(db);

	return (retcode);

}<|MERGE_RESOLUTION|>--- conflicted
+++ resolved
@@ -23,11 +23,7 @@
 	int  retcode = 0;
 	unsigned int field = REPO_SEARCH_NAME;
 	int ch;
-<<<<<<< HEAD
-	char *size[7];
-=======
 	char size[7];
->>>>>>> d709acff
 	struct pkgdb *db = NULL;
 	struct pkgdb_it *it = NULL;
 	struct pkg *pkg = NULL;
