#include <sys/param.h>
#include <sys/types.h>

#include <err.h>
#include <libgen.h>
#include <stdbool.h>
#include <stdio.h>
#include <string.h>
#include <sysexits.h>
#include <unistd.h>

#include <pkg.h>

#include "add.h"
#include "pkg_event.h"

static int
is_url(const char * const pattern)
{
	if (strncmp(pattern, "http://", 7) == 0 ||
		strncmp(pattern, "https://", 8) == 0 ||
		strncmp(pattern, "ftp://", 6) == 0)
		return (EPKG_OK);

	return (EPKG_FATAL);
}

void
usage_add(void)
{
	fprintf(stderr, "usage: pkg add <pkg-name>\n");
	fprintf(stderr, "       pkg add <url>://<pkg-name>\n\n");
	fprintf(stderr, "For more information see 'pkg help add'.\n");
}

int
exec_add(int argc, char **argv)
{
	struct pkgdb *db = NULL;
	struct sbuf *failedpkgs = sbuf_new_auto();
	char path[MAXPATHLEN + 1];
	char *file;
	int retcode = EPKG_OK;
	int i;
<<<<<<< HEAD
	struct pkg *p = NULL;
=======
	int failedpkgcount = 0;
>>>>>>> 82e6b3c7

	if (argc < 2) {
		usage_add();
		return (EX_USAGE);
	}

	if (geteuid() != 0) {
		warnx("adding packages can only be done as root");
		return (EX_NOPERM);
	}

	if (pkgdb_open(&db, PKGDB_DEFAULT) != EPKG_OK) {
		return (EX_IOERR);
	}

	for (i = 1; i < argc; i++) {
		if (is_url(argv[i]) == EPKG_OK) {
			snprintf(path, sizeof(path), "./%s", basename(argv[i]));
			if ((retcode = pkg_fetch_file(argv[i], path)) != EPKG_OK)
				break;

			file = path;
		} else
			file = argv[i];
			
		pkg_open(&p, file, NULL);
		pkg_emit_install_begin(p);

<<<<<<< HEAD
		if ((retcode = pkg_add(db, file, 0)) != EPKG_OK)
			break;
		
		if (retcode == EPKG_OK)
			pkg_emit_install_finished(p);
=======
		if ((retcode = pkg_add(db, file, 0)) != EPKG_OK) {
			sbuf_cat(failedpkgs, argv[i]);
			if (i != argc - 1)
				sbuf_printf(failedpkgs, ", ");
			failedpkgcount++;
		}
>>>>>>> 82e6b3c7

	}

	pkgdb_close(db);
	
	if(failedpkgcount > 0) {
		sbuf_finish(failedpkgs);
		printf("Failed to install the following %d package(s): %s.\n", failedpkgcount, sbuf_data(failedpkgs));
	}
	sbuf_delete(failedpkgs);

	return (retcode == EPKG_OK ? EX_OK : EX_SOFTWARE);
}
<|MERGE_RESOLUTION|>--- conflicted
+++ resolved
@@ -42,11 +42,8 @@
 	char *file;
 	int retcode = EPKG_OK;
 	int i;
-<<<<<<< HEAD
+	int failedpkgcount = 0;
 	struct pkg *p = NULL;
-=======
-	int failedpkgcount = 0;
->>>>>>> 82e6b3c7
 
 	if (argc < 2) {
 		usage_add();
@@ -75,20 +72,12 @@
 		pkg_open(&p, file, NULL);
 		pkg_emit_install_begin(p);
 
-<<<<<<< HEAD
-		if ((retcode = pkg_add(db, file, 0)) != EPKG_OK)
-			break;
-		
-		if (retcode == EPKG_OK)
-			pkg_emit_install_finished(p);
-=======
 		if ((retcode = pkg_add(db, file, 0)) != EPKG_OK) {
 			sbuf_cat(failedpkgs, argv[i]);
 			if (i != argc - 1)
 				sbuf_printf(failedpkgs, ", ");
 			failedpkgcount++;
 		}
->>>>>>> 82e6b3c7
 
 	}
 
