--- conflicted
+++ resolved
@@ -62,7 +62,6 @@
 	}
 
 	if (pkgdb_open(&db, PKGDB_DEFAULT) != EPKG_OK) {
-<<<<<<< HEAD
 		pkg_error_warn("can not open database");
 		return (EX_IOERR);
 	}
@@ -70,13 +69,6 @@
 	if ((it = pkgdb_query_autoremove(db)) == NULL) {
 		pkg_error_warn("can not query database");
 		retcode = EPKG_FATAL;
-=======
-		return (1);
-	}
-
-	if ((it = pkgdb_query_autoremove(db)) == NULL) {
-		retcode = 1;
->>>>>>> 54d9a45c
 		goto cleanup;
 	}
 
@@ -110,14 +102,10 @@
 		printf("Aborted\n");
 	}
 
-<<<<<<< HEAD
 	if (pkgdb_compact(db) != EPKG_OK) { 
 		pkg_error_warn("can not compact database");
 		retcode = EPKG_FATAL;
 	}
-=======
-	pkgdb_compact(db);
->>>>>>> 54d9a45c
 
 	cleanup:
 	pkg_free(pkg);
