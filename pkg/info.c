--- conflicted
+++ resolved
@@ -173,12 +173,8 @@
 	}
 
 	if (pkgdb_open(&db, PKGDB_DEFAULT) != EPKG_OK) {
-<<<<<<< HEAD
 		pkg_error_warn("can not open database");
 		return (EX_IOERR);
-=======
-		return (-1);
->>>>>>> 54d9a45c
 	}
 
 	i = 0;
@@ -187,12 +183,8 @@
 		/* if the argument is a file then query directly the file */
 		if (argc > 0 && access(argv[i], F_OK) == 0) {
 			if (pkg_open(&pkg, argv[i]) != EPKG_OK) {
-<<<<<<< HEAD
 				warnx("can not read package %s", argv[i]);
 				return (EX_IOERR);
-=======
-				return (-1);
->>>>>>> 54d9a45c
 			}
 			print_info(pkg, opt);
 			i++;
@@ -247,12 +239,8 @@
 		}
 
 		if ((it = pkgdb_query(db, pkgname, match)) == NULL) {
-<<<<<<< HEAD
 			pkg_error_warn("can not query database");
 			return (EX_IOERR);
-=======
-			return (-1);
->>>>>>> 54d9a45c
 		}
 
 		/* this is place for compatibility hacks */
