.\"
.\" FreeBSD pkg - a next generation package for the installation and maintenance
.\" of non-core utilities.
.\"
.\" Redistribution and use in source and binary forms, with or without
.\" modification, are permitted provided that the following conditions
.\" are met:
.\" 1. Redistributions of source code must retain the above copyright
.\"    notice, this list of conditions and the following disclaimer.
.\" 2. Redistributions in binary form must reproduce the above copyright
.\"    notice, this list of conditions and the following disclaimer in the
.\"    documentation and/or other materials provided with the distribution.
.\"
.\"
.\"     @(#)pkg.8
.\" $FreeBSD$
.\"
.Dd August 19, 2014
.Dt PKG-REPO 8
.Os
.Sh NAME
.Nm "pkg repo"
.Nd creates a package repository catalog
.Sh SYNOPSIS
.Nm
.Op Fl lqL
.Op Fl o Ar output-dir
.Op Fl m Ar meta-file
.Ao Ar repo-path Ac Op Ao Ar rsa-key Ac | signing_command: Ao Ar the command Ac
.Pp
.Nm
.Op Cm --{list-files,quiet,legacy}
.Op Cm --output-dir Ar output-dir
.Op Cm --meta-file Ar meta-file
.Ao Ar repo-path Ac Op Ao Ar rsa-key Ac | signing_command: Ao Ar the command Ac
.Sh DESCRIPTION
.Nm
is used for creating a catalog of the available
packages in a repository.
.Nm
catalogs are necessary for sharing your package repository with
other people.
.Pp
When
.Nm
is invoked it creates a package repository catalog (repo.sqlite),
with an optional cryptographic signature, as a compressed tarball
(repo.txz).
Repository users download and cache this on their local machines,
for fast lookup of available packages by programs such as
.Xr pkg-install 8 .
.Pp
To create a package repository catalog you must specify the
top-level directory where all the packages are stored as
.Ar repo-path .
.Nm
will search the filesystem beneath
.Ar repo-path
to find all the packages it contains.
<<<<<<< HEAD
Symbolic links are ignored, and only the most recent package for each
origin is included in the catalog.
=======
Symbolic links are ignored.
>>>>>>> db33cf93
.Pp
The repository will be created in the package directory unless the
.Fl o Ar output-dir
or
.Cm --output-dir Ar output-dir
is specified, in which case it will be created there.
.Pp
Optionally you may sign the repository catalog by specifying the
path to an RSA private key as the
.Ar rsa-key
argument or an external command.
.Pp
If
.Ar rsa-key
is used, the SHA256 of the repository is signed using the provided key.
The signature is added into the repository catalog.
The client side should use
.Sy SIGNATURE_TYPE
set to
.Dv PUBKEY
and
.Sy PUBKEY
set to a local path of the public key in its repository configuration file.
.Pp
An external command can be useful to create a signing server to keep the
private key separate from the repository.
The external command is passed the SHA256 of the repository
catalog on its stdin.
It should output the following format:
.Bd -literal -offset indent
SIGNATURE
signature data here
CERT
public key data here
END
.Ed
.Pp
When using an external command, the client's
.Pa pkg.conf
must have
.Sy SIGNATURE_TYPE
set to
.Dv FINGERPRINTS
and
.Sy FINGERPRINTS
set to a directory having a
.Pa trusted/myrepo
containing a fingerprint style representation of the public key:
.Bd -literal -offset indent
function: sha256
fingerprint: sha256_representation_of_the_public_key
.Ed
.Pp
See the
.Sx EXAMPLES
section and
.Xr pkg.conf 5
for more information.
.Pp
Signing the catalog is strongly recommended.
.Sh OPTIONS
The following options are supported by
.Nm :
.Bl -tag -width quiet
.It Fl q , Cm --quiet
Force quiet output
.It Fl L , Cm --legacy
Create repository compatible with pkg 1.2
.It Fl m Ar meta-file , Cm --meta-file Ar meta-file
Use the specified file as repository meta file instead of the default settings.
.It Fl l , Cm --list-files
Generate list of all files in repo as filesite.txz archive.
.It Fl o Ar output-dir , Cm --output-dir Ar output-dir
Create the repository in the specified directory instead of the package directory.
.El
.Sh FILES
See
.Xr pkg.conf 5 .
.Sh SEE ALSO
.Xr pkg_printf 3 ,
.Xr pkg_repos 3 ,
.Xr pkg-repository 5 ,
.Xr pkg.conf 5 ,
.Xr pkg 8 ,
.Xr pkg-add 8 ,
.Xr pkg-annotate 8 ,
.Xr pkg-audit 8 ,
.Xr pkg-autoremove 8 ,
.Xr pkg-backup 8 ,
.Xr pkg-check 8 ,
.Xr pkg-clean 8 ,
.Xr pkg-config 8 ,
.Xr pkg-convert 8 ,
.Xr pkg-create 8 ,
.Xr pkg-delete 8 ,
.Xr pkg-fetch 8 ,
.Xr pkg-info 8 ,
.Xr pkg-install 8 ,
.Xr pkg-lock 8 ,
.Xr pkg-query 8 ,
.Xr pkg-register 8 ,
.Xr pkg-rquery 8 ,
.Xr pkg-search 8 ,
.Xr pkg-set 8 ,
.Xr pkg-shell 8 ,
.Xr pkg-shlib 8 ,
.Xr pkg-ssh 8 ,
.Xr pkg-stats 8 ,
.Xr pkg-update 8 ,
.Xr pkg-updating 8 ,
.Xr pkg-upgrade 8 ,
.Xr pkg-version 8 ,
.Xr pkg-which 8
.Sh EXAMPLES
Create an RSA key pair:
.Bd -literal -offset indent
% openssl genrsa -out repo.key 2048
% chmod 0400 repo.key
% openssl rsa -in repo.key -out repo.pub -pubout
.Ed
.Pp
Create a repository and sign it with a local RSA key.
The public key would be shared on all client servers with
.Sy SIGNATURE_TYPE
set to
.Dv PUBKEY
and its path set via
.Sy PUBKEY
setting in the repository configuration file:
.Pp
.Dl pkg repo /usr/ports/packages repo.key
.Pp
Create a repository and sign it with an external command.
The client should set, via the repository configuration file,
.Sy SIGNATURE_TYPE
to
.Dv FINGERPRINTS
and
.Sy FINGERPRINTS
to a path containing a file with the SHA256 of the public key:
.Bd -literal -offset indent
# On signing server:
% cat > sign.sh << EOF
#!/bin/sh
read -t 2 sum
[ -z "$sum" ] && exit 1
echo SIGNATURE
echo -n $sum | /usr/bin/openssl dgst -sign repo.key -sha256 -binary
echo
echo CERT
cat repo.pub
echo END
EOF

# On package server:
% pkg repo /usr/ports/packages signing_command: ssh signing-server sign.sh
# Generate fingerprint for sharing with clients
% sh -c '( echo "function: sha256"; echo "fingerprint: $(sha256 -q repo.pub)"; ) > fingerprint'
# The 'fingerprint' file should be distributed to all clients.

# On clients with FINGERPRINTS: /usr/local/etc/pkg/fingerprints/myrepo:
$ mkdir -p /usr/local/etc/pkg/fingerprints/myrepo/trusted
# Add 'fingerprint' into /usr/local/etc/pkg/fingerprints/myrepo/trusted

.Ed<|MERGE_RESOLUTION|>--- conflicted
+++ resolved
@@ -57,12 +57,7 @@
 will search the filesystem beneath
 .Ar repo-path
 to find all the packages it contains.
-<<<<<<< HEAD
-Symbolic links are ignored, and only the most recent package for each
-origin is included in the catalog.
-=======
 Symbolic links are ignored.
->>>>>>> db33cf93
 .Pp
 The repository will be created in the package directory unless the
 .Fl o Ar output-dir
